--- conflicted
+++ resolved
@@ -27,9 +27,5 @@
         python -m pip install -r test_requirements.txt
         pip install -e .
     - name: Run tests
-<<<<<<< HEAD
       run: pytest --cov=autocat --cov-report term-missing -svv
-      run: flake8 src
-=======
-      run: pytest --cov=src/ --cov-report term-missing -svv
->>>>>>> 7605e9d2
+      run: flake8 src