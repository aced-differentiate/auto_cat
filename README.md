# AutoCat 

AutoCat is a suite of python tools for **sequential learning for materials applications** 
and **automating structure generation for DFT catalysis studies.**

Development of this package stems from [ACED](https://www.cmu.edu/aced/), as part of the 
ARPA-E DIFFERENTIATE program.

## Installation

There are two options for installation, either via `pip` or from the repo directly.

### `pip` (recommended)

If you are planning on strictly using AutoCat rather than contributing to development,
 we recommend using `pip` within a virtual environment (e.g. 
 [`conda`](https://docs.conda.io/en/latest/)
 ). This can be done
as follows:

```
pip install autocat
```

### Github (for developers)

Alternatively, if you would like to contribute to the development of this software,
AutoCat can be installed via a clone from Github. First, you'll need to clone the
github repo to your local machine (or wherever you'd like to use AutoCat) using
`git clone`. Once the repo has been cloned, you can install AutoCat as an editable
package by changing into the created directory (the one with `setup.py`) and installing
via: 
```
pip install -e .
```
## Contributing
Contributions through issues, feature requests, and pull requests are welcome. 
<<<<<<< HEAD
Guidelines are provided [here](CONTRIBUTING.MD).
=======
Guidelines are provided [here](CONTRIBUTING.md).
>>>>>>> a6514172
<|MERGE_RESOLUTION|>--- conflicted
+++ resolved
@@ -1,9 +1,9 @@
-# AutoCat 
+# AutoCat
 
-AutoCat is a suite of python tools for **sequential learning for materials applications** 
+AutoCat is a suite of python tools for **sequential learning for materials applications**
 and **automating structure generation for DFT catalysis studies.**
 
-Development of this package stems from [ACED](https://www.cmu.edu/aced/), as part of the 
+Development of this package stems from [ACED](https://www.cmu.edu/aced/), as part of the
 ARPA-E DIFFERENTIATE program.
 
 ## Installation
@@ -13,10 +13,9 @@
 ### `pip` (recommended)
 
 If you are planning on strictly using AutoCat rather than contributing to development,
- we recommend using `pip` within a virtual environment (e.g. 
+ we recommend using `pip` within a virtual environment (e.g.
  [`conda`](https://docs.conda.io/en/latest/)
- ). This can be done
-as follows:
+ ). This can be done as follows:
 
 ```
 pip install autocat
@@ -29,14 +28,10 @@
 github repo to your local machine (or wherever you'd like to use AutoCat) using
 `git clone`. Once the repo has been cloned, you can install AutoCat as an editable
 package by changing into the created directory (the one with `setup.py`) and installing
-via: 
+via:
 ```
 pip install -e .
 ```
 ## Contributing
-Contributions through issues, feature requests, and pull requests are welcome. 
-<<<<<<< HEAD
-Guidelines are provided [here](CONTRIBUTING.MD).
-=======
-Guidelines are provided [here](CONTRIBUTING.md).
->>>>>>> a6514172
+Contributions through issues, feature requests, and pull requests are welcome.
+Guidelines are provided [here](CONTRIBUTING.md).